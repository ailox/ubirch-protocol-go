/*
 * Copyright (c) 2019 ubirch GmbH.
 *
 * ```
 * Licensed under the Apache License, Version 2.0 (the "License");
 * you may not use this file except in compliance with the License.
 * You may obtain a copy of the License at
 *
 *     http://www.apache.org/licenses/LICENSE-2.0
 *
 * Unless required by applicable law or agreed to in writing, software
 * distributed under the License is distributed on an "AS IS" BASIS,
 * WITHOUT WARRANTIES OR CONDITIONS OF ANY KIND, either express or implied.
 * See the License for the specific language governing permissions and
 * limitations under the License.
 * ```
 */
//This file contains common test and benchmark functions as well as defaults
package ubirch

import (
	"bytes"
	"crypto/ecdsa"
	"crypto/elliptic"
	"crypto/sha256"
	"encoding/hex"
	"encoding/json"
	"errors"
	"fmt"
	"io/ioutil"
	"log"
	"math/big"
	"testing"

	"github.com/google/uuid"
	"github.com/paypal/go.crypto/keystore"
)

////Default Values////
// (for consistent defaults in benchmark/test table entries )
const (
	defaultName     = "A"
	defaultUUID     = "6eac4d0b-16e6-4508-8c46-22e7451ea5a1"                                                                                             //"f9038b4b-d3bc-47c9-9968-ea275f1b6de8"
	defaultPriv     = "8f827f925f83b9e676aeb87d14842109bee64b02f1398c6dcdd970d5d6880937"                                                                 //"10a0bef246575ea219e15bffbb6704d2a58b0e4aa99f101f12f0b1ce7a143559"
	defaultPub      = "55f0feac4f2bcf879330eff348422ab3abf5237a24acaf0aef3bb876045c4e532fbd6cd8e265f6cf28b46e7e4512cd06ba84bcd3300efdadf28750f43dafd771" //"92bbd65d59aecbdf7b497fb4dcbdffa22833613868ddf35b44f5bd672496664a2cc1d228550ae36a1d0210a3b42620b634dc5d22ecde9e12f37d66eeedee3e6a"
	defaultLastSig  = "c03821e1bbabebce351044168c5016187829bcf60988869f4d0bd3e8a905d38fa0bde9269042ad062262dd6829cc8def9e71e10d0a527671ca5707a436b1f209"
	defaultDataSize = 200
)

//////Helper Functions//////

//loads a protocol context from a json file
func loadProtocolContext(p *Protocol, filename string) error {
	contextBytes, err := ioutil.ReadFile(filename)
	if err != nil {
		return err
	}

	err = json.Unmarshal(contextBytes, p)
	if err != nil {
		log.Fatalf("unable to deserialize context: %v", err)
		return err
	}

	log.Printf("loaded protocol context")

	return nil

}

//saves a protocol context to a json file
func saveProtocolContext(p *Protocol, filename string) error {
	contextBytes, _ := json.Marshal(p)
	err := ioutil.WriteFile(filename, contextBytes, 0666)
	if err != nil {
		log.Printf("unable to store protocol context: %v", err)
		return err
	}

	log.Printf("saved protocol context")
	return nil

}

//Creates a new protocol context for a UPP creator (privkey is passed, pubkey is calculated)
func newProtocolContextSigner(Name string, UUID string, PrivKey string, LastSignature string) (*Protocol, error) {
	context := &CryptoContext{Keystore: &keystore.Keystore{}, Names: map[string]uuid.UUID{}}
	protocol := &Protocol{Crypto: context, Signatures: map[uuid.UUID][]byte{}}
	//Load reference data into context
	err := setProtocolContext(protocol, Name, UUID, PrivKey, "", LastSignature)
	return protocol, err
}

//Creates a new protocol context for a UPP verifier (only pubkey is needed)
func newProtocolContextVerifier(Name string, UUID string, PubKey string) (*Protocol, error) {
	context := &CryptoContext{Keystore: &keystore.Keystore{}, Names: map[string]uuid.UUID{}}
	protocol := &Protocol{Crypto: context, Signatures: map[uuid.UUID][]byte{}}
	//Load reference data into context
	err := setProtocolContext(protocol, Name, UUID, "", PubKey, "")
	return protocol, err
}

//Sets the passed protocol context to the passed values (name, UUID, private Key, last signature), passed as hex strings
//If a value is an empty string ("") it will not be set. If privkey is given, pubkey will be calculated, but
//directly overwritten if an explicit pubkey is passed in
func setProtocolContext(p *Protocol, Name string, UUID string, PrivKey string, PubKey string, LastSignature string) error {
	if p == nil {
		return fmt.Errorf("Protocol is nil")
	}

	id := uuid.Nil
	if UUID != "" {
<<<<<<< HEAD
		err := errors.New("")
		id, err = uuid.Parse(UUID)
		if err != nil {
			return err
		}
=======
		id = uuid.MustParse(UUID)
>>>>>>> d2beee0f
	}

	if PrivKey != "" {
		//Catch errors
		if UUID == "" {
			return fmt.Errorf("Need UUID to set private key")
		}
		if Name == "" {
			return fmt.Errorf("Need name to set private key")
		}
		//Set private key (public key will automatically be calculated and set but can be overwritten later with explicit pubkey
		privBytes, err := hex.DecodeString(PrivKey)
		if err != nil {
			return fmt.Errorf("setProtocolContext: Error decoding private key string: : %v, string was: %v", err, PrivKey)
		}
		err = p.Crypto.SetKey(Name, id, privBytes)
		if err != nil {
			return fmt.Errorf("setProtocolContext: Error setting private key bytes: : %v,", err)
		}
	}

	if PubKey != "" {
		//Catch errors
		if UUID == "" {
			return fmt.Errorf("Need UUID to set public key")
		}
		if Name == "" {
			return fmt.Errorf("Need name to set public key")
		}
		//Set public key (public key will automatically be calculated and set)
		pubBytes, err := hex.DecodeString(PubKey)
		if err != nil {
			return fmt.Errorf("setProtocolContext: Error decoding public key string: : %v, string was: %v", err, PubKey)
		}
		err = p.Crypto.SetPublicKey(Name, id, pubBytes)
		if err != nil {
			return fmt.Errorf("setProtocolContext: Error setting public key bytes: : %v,", err)
		}
	}

	if LastSignature != "" {
		//catch errors
		if UUID == "" {
			return fmt.Errorf("Need UUID to set last signature")
		}
		//Set last Signature
		lastSigBytes, err := hex.DecodeString(LastSignature)
		if err != nil {
			return fmt.Errorf("setProtocolContext: Error decoding last signature string: : %v, string was: %v", err, LastSignature)
		}
		if len(lastSigBytes) != 64 {
			return fmt.Errorf("Last signature to set is != 64 bytes")
		}
		p.Signatures[id] = lastSigBytes
	}

	return nil
}

//Generates reproducible pseudorandom data using a simple linear congruental generator.
//NEVER us this for something other than generating bogus input data.
func deterministicPseudoRandomBytes(seed int32, size int) []byte {
	block := make([]byte, size)
	//We use the same parameters used in the "simple" version of glibc's rand()
	//and simply fill the block with the generated numbers.
	for index := range block {
		seed = (1103515245*seed + 12345) & 0x7fffffff
		block[index] = byte(seed)
	}
	return block
}

//Do a verification of the UPP signature with the go ecdsa library
func verifyUPPSignature(t *testing.T, uppBytes []byte, pubkeyBytes []byte) (bool, error) {
	//Check that UPP data is OK in general
	if len(pubkeyBytes) != 64 {
		return false, fmt.Errorf("pubkey is not 64 bytes long")
	}
	if len(uppBytes) <= 66 { //check for minimal UPP packet size
		return false, fmt.Errorf("UPP data is too short (%v bytes)", len(uppBytes))
	}

	//Extract signature, data, and hash of data from UPP
	signature := uppBytes[len(uppBytes)-64:]
	dataToHash := uppBytes[:len(uppBytes)-66]
	hash := sha256.Sum256(dataToHash)

	//Set variables so they are in the format the ecdsa lib expects them
	x := &big.Int{}
	x.SetBytes(pubkeyBytes[0:32])
	y := &big.Int{}
	y.SetBytes(pubkeyBytes[32:64])
	pubkey := ecdsa.PublicKey{Curve: elliptic.P256(), X: x, Y: y}

	r, s := &big.Int{}, &big.Int{}
	r.SetBytes(signature[:32])
	s.SetBytes(signature[32:])

	//Do the verification and return result
	verifyOK := ecdsa.Verify(&pubkey, hash[:], r, s)
	return verifyOK, nil
}

//Do a verification of the UPP chain ("lastSignature" in "chained" packets must be the signature of previous UPP)
//data is passed in as an array of byte arrays, each representing one UPP in correct order
//startSignature is the signature before the first packet in the array (=lastSignature in first UPP)
//returns no error if chain verification passes
func verifyUPPChain(t *testing.T, uppsArray [][]byte, startSignature []byte) error {
	if len(uppsArray) == 0 {
		return fmt.Errorf("UPP array is empty")
	}
	expectedUPPlastSig := startSignature
	//iterate over all UPPs in array
	for currUppIndex, currUppData := range uppsArray {
		//Check that this UPP's data is OK in general
		//TODO use library defines instead of magic numbers for signature length and position as soon as they are available
		if len(currUppData) < (1 + 16 + 64 + 1 + 0 + 64) { //check for minimal UPP packet size (VERSION|UUID|PREV-SIGNATURE|TYPE|PAYLOAD|SIGNATURE)
			return fmt.Errorf("UPP data is too short (%v bytes) at UPP index %v", len(currUppData), currUppIndex)
		}
		//copy "last signature" field of current UPP and compare to expectation
		//TODO use library defines instead of magic numbers for signature length and position as soon as they are available
		currUppLastSig := currUppData[22 : 22+64]
		if !bytes.Equal(expectedUPPlastSig, currUppLastSig) {
			return fmt.Errorf("Signature chain mismatch between UPPs at index %v and %v", currUppIndex, currUppIndex-1)
		}
		//save signature of this packet as expected "lastSig" for next packet
		expectedUPPlastSig = currUppData[len(currUppData)-64:]
	}
	//If we reach this, everything was checked without errors
	return nil
}<|MERGE_RESOLUTION|>--- conflicted
+++ resolved
@@ -110,34 +110,21 @@
 
 	id := uuid.Nil
 	if UUID != "" {
-<<<<<<< HEAD
 		err := errors.New("")
 		id, err = uuid.Parse(UUID)
 		if err != nil {
 			return err
 		}
-=======
-		id = uuid.MustParse(UUID)
->>>>>>> d2beee0f
-	}
-
-	if PrivKey != "" {
-		//Catch errors
-		if UUID == "" {
-			return fmt.Errorf("Need UUID to set private key")
-		}
-		if Name == "" {
-			return fmt.Errorf("Need name to set private key")
-		}
-		//Set private key (public key will automatically be calculated and set but can be overwritten later with explicit pubkey
-		privBytes, err := hex.DecodeString(PrivKey)
-		if err != nil {
-			return fmt.Errorf("setProtocolContext: Error decoding private key string: : %v, string was: %v", err, PrivKey)
-		}
-		err = p.Crypto.SetKey(Name, id, privBytes)
-		if err != nil {
-			return fmt.Errorf("setProtocolContext: Error setting private key bytes: : %v,", err)
-		}
+	}
+
+	//Set private key (public key will automatically be calculated and set)
+	privBytes, err := hex.DecodeString(PrivKey)
+	if err != nil {
+		return fmt.Errorf("setProtocolContext: Error decoding private key string: : %v, string was: %v", err, PrivKey)
+	}
+	err = p.Crypto.SetKey(Name, id, privBytes)
+	if err != nil {
+		return fmt.Errorf("setProtocolContext: Error setting private key bytes: : %v,", err)
 	}
 
 	if PubKey != "" {
